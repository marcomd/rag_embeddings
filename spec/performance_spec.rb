require "spec_helper"
require "rag_embeddings"
require "benchmark"

RSpec.describe "Performance" do
  let(:text1) { "Performance test one" }
  let(:text2) { "Performance test two" }
  let(:n) { 10_000 }
<<<<<<< HEAD
  let(:embedding_size) { RagEmbeddings::EMBEDDING_DIMENSION }
=======
  let(:embedding_size) { 3072 }
>>>>>>> 85d343fc

  let(:emb1) { Array.new(embedding_size) { rand } }
  let(:emb2) { Array.new(embedding_size) { rand } }

  it "measures the speed of embedding object creation and cosine similarity" do
    creation_time = Benchmark.realtime do
      n.times do
        RagEmbeddings::Embedding.from_array(emb1)
      end
    end

    objs = Array.new(n) { RagEmbeddings::Embedding.from_array(emb1) }
    sim_time = Benchmark.realtime do
      objs.each do |obj|
        obj2 = RagEmbeddings::Embedding.from_array(emb2)
        obj.cosine_similarity(obj2)
      end
    end

    puts "\nEmbedding creation (#{n} times): #{(creation_time * 1000).round} ms"
    puts "Cosine similarity (#{n} times): #{(sim_time * 1000).round} ms"
    puts "RSS: #{(`ps -o rss= -p #{Process.pid}`.to_i / 1024.0).round(2)} MB"

    # Weak expectations, mostly for sanity check
<<<<<<< HEAD
    expect(creation_time).to be < 0.2 # Should be less than 100 milliseconds for 10_000
    expect(sim_time).to be < 0.2      # Should be less than 100 milliseconds for 10_000
=======
    expect(creation_time).to be < 0.5 # Should be less than 100 milliseconds for 10_000
    expect(sim_time).to be < 0.5      # Should be less than 100 milliseconds for 10_000
>>>>>>> 85d343fc
  end

  context "memory usage" do
    before { GC.start }
    after  { GC.start }

    it "measures memory usage" do
      before = `ps -o rss= -p #{Process.pid}`.to_i
      objs = Array.new(n) { RagEmbeddings::Embedding.from_array(emb1) }
      after = `ps -o rss= -p #{Process.pid}`.to_i
      puts "\nMemory usage delta: #{((after-before)/1024.0).round(2)} MB for #{n} embeddings"
    end
  end
end<|MERGE_RESOLUTION|>--- conflicted
+++ resolved
@@ -6,11 +6,7 @@
   let(:text1) { "Performance test one" }
   let(:text2) { "Performance test two" }
   let(:n) { 10_000 }
-<<<<<<< HEAD
   let(:embedding_size) { RagEmbeddings::EMBEDDING_DIMENSION }
-=======
-  let(:embedding_size) { 3072 }
->>>>>>> 85d343fc
 
   let(:emb1) { Array.new(embedding_size) { rand } }
   let(:emb2) { Array.new(embedding_size) { rand } }
@@ -35,13 +31,8 @@
     puts "RSS: #{(`ps -o rss= -p #{Process.pid}`.to_i / 1024.0).round(2)} MB"
 
     # Weak expectations, mostly for sanity check
-<<<<<<< HEAD
-    expect(creation_time).to be < 0.2 # Should be less than 100 milliseconds for 10_000
-    expect(sim_time).to be < 0.2      # Should be less than 100 milliseconds for 10_000
-=======
     expect(creation_time).to be < 0.5 # Should be less than 100 milliseconds for 10_000
     expect(sim_time).to be < 0.5      # Should be less than 100 milliseconds for 10_000
->>>>>>> 85d343fc
   end
 
   context "memory usage" do
